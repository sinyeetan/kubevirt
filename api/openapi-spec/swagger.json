--- conflicted
+++ resolved
@@ -4941,7 +4941,20 @@
      }
     }
    },
-<<<<<<< HEAD
+   "v1.MigrationConfig": {
+    "properties": {
+     "completionTimeoutPerGiB": {
+      "description": "The time for GiB of data to wait for the migration to be completed before aborting it",
+      "type": "integer",
+      "format": "int64"
+     },
+     "progressTimeout": {
+      "description": "The time to wait for live migration to make progress in transferring data.",
+      "type": "integer",
+      "format": "int64"
+     }
+    }
+   },
    "v1.MultusNetwork": {
     "description": "Represents the multus cni network.",
     "required": [
@@ -4955,19 +4968,6 @@
      "networkName": {
       "description": "References to a NetworkAttachmentDefinition CRD object. Format:\n\u003cnetworkName\u003e, \u003cnamespace\u003e/\u003cnetworkName\u003e. If namespace is not\nspecified, VMI namespace is assumed.",
       "type": "string"
-=======
-   "v1.MigrationConfig": {
-    "properties": {
-     "completionTimeoutPerGiB": {
-      "description": "The time for GiB of data to wait for the migration to be completed before aborting it",
-      "type": "integer",
-      "format": "int64"
-     },
-     "progressTimeout": {
-      "description": "The time to wait for live migration to make progress in transferring data.",
-      "type": "integer",
-      "format": "int64"
->>>>>>> 432f91f3
      }
     }
    },
